--- conflicted
+++ resolved
@@ -555,13 +555,6 @@
 
     uint64_t left_rank = number_bool_packing::unpack_number(left_h);
     uint64_t right_rank = number_bool_packing::unpack_number(right_h);
-<<<<<<< HEAD
-    
-=======
-    uint64_t right_relative = edge_to_delta(right_h, left_h);
-    uint64_t left_relative = edge_to_delta(left_h, right_h);
-
->>>>>>> 40f897f4
     // insert the edge for each side
     auto& left_node = node_v.at(left_rank);
     left_node.add_edge(get_id(right_h),
@@ -618,7 +611,6 @@
     auto& right_node = node_v.at(right_rank);
     bool left_rev = get_is_reverse(left_h);
     bool right_rev = get_is_reverse(right_h);
-<<<<<<< HEAD
     std::cerr << "destroy_edge "
               << get_id(left_h) << ":" << get_is_reverse(left_h)
               << " -> "
@@ -627,53 +619,6 @@
     _edge_count -=
         left_node.remove_edge(get_id(right_h), right_rev, false, left_rev)
         && right_node.remove_edge(get_id(left_h), left_rev, true, right_rev);
-=======
-    uint64_t right_relative = edge_to_delta(right_h, left_h);
-    uint64_t left_relative = edge_to_delta(left_h, right_h);
-
-    // remove the edge from both sides
-    nid_t right_node_id = get_id(right_h);
-    nid_t left_node_id = get_id(left_h);
-
-    std::vector<uint64_t> left_node_edges = left_node.edges();
-    bool found_edge = false;
-    for (uint64_t i = 0; i < left_node_edges.size(); ) {
-        uint64_t other_id = edge_delta_to_id(left_node_id, left_node_edges.at(i++));
-        uint8_t packed_edge = left_node_edges.at(i++);
-        bool on_rev = edge_helper::unpack_on_rev(packed_edge);
-        bool other_rev = edge_helper::unpack_other_rev(packed_edge);
-        bool to_curr = edge_helper::unpack_to_curr(packed_edge);
-        if (left_rev != on_rev) {
-            other_rev ^= 1;
-            to_curr ^= 1;
-        }
-        if (other_id == right_node_id && other_rev == right_rev) {
-            left_node.remove_edge((i-2)/2); //convert to edge rank
-            found_edge = true;
-            break;
-        }
-    }
-
-    std::vector<uint64_t> right_node_edges = right_node.edges();
-    for (uint64_t i = 0; i < right_node_edges.size(); ) {
-        uint64_t other_id = edge_delta_to_id(right_node_id, right_node_edges.at(i++));
-        uint8_t packed_edge = right_node_edges.at(i++);
-        bool on_rev = edge_helper::unpack_on_rev(packed_edge);
-        bool other_rev = edge_helper::unpack_other_rev(packed_edge);
-        bool to_curr = edge_helper::unpack_to_curr(packed_edge);
-        if (right_rev != on_rev) {
-            other_rev ^= 1;
-            to_curr ^= 1;
-        }
-        if (other_id == left_node_id && other_rev == left_rev) {
-            right_node.remove_edge((i-2)/2); // convert to edge rank
-            found_edge = true;
-            break;
-        }
-    }
-
-    _edge_count -= found_edge;
->>>>>>> 40f897f4
 }
 
 /// Remove all nodes and edges. Does not update any stored paths.
