--- conflicted
+++ resolved
@@ -16,12 +16,9 @@
 void to_tsv(std::ostream &out,
             const std::vector<double> &X,
             const std::vector<double> &Y,
-<<<<<<< HEAD
-            const HandleGraph &graph);
+            const std::vector<std::vector<handlegraph::handle_t>> weak_components);
+
 double coord_dist(const xy_d_t, const xy_d_t);
-=======
-            const std::vector<std::vector<handlegraph::handle_t>> weak_components);
->>>>>>> 0ae0d7d1
 
 union conv_t { uint64_t i; double d; };
 
