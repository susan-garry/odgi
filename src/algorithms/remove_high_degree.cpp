#include "remove_high_degree.hpp"

namespace dsgvg {
namespace algorithms {

<<<<<<< HEAD
=======
using namespace std;
using namespace handlegraph;

>>>>>>> 301c52a2
void remove_high_degree_nodes(DeletableHandleGraph& g, int max_degree) {
    std::vector<handle_t> to_remove;
    g.for_each_handle([&](const handle_t& h) {
            int edge_count = 0;
            g.follow_edges(h, false, [&](const handle_t& ignored) {
                    ++edge_count;
                });
            g.follow_edges(h, true, [&](const handle_t& ignored) {
                    ++edge_count;
                });
            if (edge_count > max_degree) {
                to_remove.push_back(h);
            }
        });
    // now destroy the high degree nodes
    for (auto& h : to_remove) {
        g.destroy_handle(h);
    }
}

}
}<|MERGE_RESOLUTION|>--- conflicted
+++ resolved
@@ -3,12 +3,8 @@
 namespace dsgvg {
 namespace algorithms {
 
-<<<<<<< HEAD
-=======
-using namespace std;
 using namespace handlegraph;
 
->>>>>>> 301c52a2
 void remove_high_degree_nodes(DeletableHandleGraph& g, int max_degree) {
     std::vector<handle_t> to_remove;
     g.for_each_handle([&](const handle_t& h) {
