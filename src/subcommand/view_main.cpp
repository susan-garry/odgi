#include "subcommand.hpp"
#include "odgi.hpp"
#include "args.hxx"
#include "utils.hpp"

namespace odgi {

using namespace odgi::subcommand;

int main_view(int argc, char** argv) {

    // trick argumentparser to do the right thing with the subcommand
    for (uint64_t i = 1; i < argc-1; ++i) {
        argv[i] = argv[i+1];
    }
    std::string prog_name = "odgi view";
    argv[0] = (char*)prog_name.c_str();
    --argc;
    
    args::ArgumentParser parser("Project a graph into other formats.");
    args::Group mandatory_opts(parser, "[ MANDATORY OPTIONS ]");
    args::ValueFlag<std::string> dg_in_file(mandatory_opts, "FILE", "Load the succinct variation graph in ODGI format from this *FILE*. The file name usually ends with *.og*. It also accepts GFAv1, but the on-the-fly conversion to the ODGI format requires additional time!", {'i', "idx"});
    args::Group out_opts(parser, "[ Output Options ]");
    args::Flag to_gfa(out_opts, "to_gfa", "Write the graph in GFAv1 format to standard output.", {'g', "to-gfa"});
<<<<<<< HEAD
    args::Flag display(out_opts, "display", "Show the internal structures of a graph. Print to stderr the maximum"
=======
    args::Flag emit_node_annotation(out_opts, "node_annotation", "Emit node annotations for the graph in GFAv1 format.", {'a', "node-annotation"});
    args::Flag display(out_opts, "display", "Show the internal structures of a graph. Print to stdout the maximum"
>>>>>>> cf6500c9
                                          " node identifier, the minimum node identifier, the nodes vector, the"
                                          " delete nodes bit vector and the path metadata, each in a separate"
                                          " line.", {'d', "display"});
	args::Group threading(parser, "[ Threading ]");
	args::ValueFlag<uint64_t> nthreads(threading, "N", "Number of threads to use for parallel operations.", {'t', "threads"});
	args::Group processing_info_opts(parser, "[ Processing Information ]");
	args::Flag progress(processing_info_opts, "progress", "Write the current progress to stderr.", {'P', "progress"});
    args::Group program_information(parser, "[ Program Information ]");
    args::HelpFlag help(program_information, "help", "Print a help message for odgi view.", {'h', "help"});

    try {
        parser.ParseCLI(argc, argv);
    } catch (args::Help) {
        std::cout << parser;
        return 0;
    } catch (args::ParseError e) {
        std::cerr << e.what() << std::endl;
        std::cerr << parser;
        return 1;
    }
    if (argc==1) {
        std::cout << parser;
        return 1;
    }

    if (!dg_in_file) {
        std::cerr << "[odgi::view] error: Please specify an input file to load the graph via -i=[FILE], --idx=[FILE]." << std::endl;
        return 1;
    }

	const uint64_t num_threads = args::get(nthreads) ? args::get(nthreads) : 1;

    graph_t graph;
    assert(argc > 0);
    {
        const std::string infile = args::get(dg_in_file);
        if (!infile.empty()) {
            if (infile == "-") {
                graph.deserialize(std::cin);
            } else {
                utils::handle_gfa_odgi_input(infile, "view", args::get(progress), num_threads, graph);
            }
        }
    }

    if (args::get(display)) {
        graph.display();
    }
    if (args::get(to_gfa)) {
        graph.to_gfa(std::cout, args::get(emit_node_annotation));
    }

    return 0;
}

static Subcommand odgi_view("view", "Project a graph into other formats.",
                             PIPELINE, 3, main_view);


}<|MERGE_RESOLUTION|>--- conflicted
+++ resolved
@@ -22,12 +22,8 @@
     args::ValueFlag<std::string> dg_in_file(mandatory_opts, "FILE", "Load the succinct variation graph in ODGI format from this *FILE*. The file name usually ends with *.og*. It also accepts GFAv1, but the on-the-fly conversion to the ODGI format requires additional time!", {'i', "idx"});
     args::Group out_opts(parser, "[ Output Options ]");
     args::Flag to_gfa(out_opts, "to_gfa", "Write the graph in GFAv1 format to standard output.", {'g', "to-gfa"});
-<<<<<<< HEAD
+    args::Flag emit_node_annotation(out_opts, "node_annotation", "Emit node annotations for the graph in GFAv1 format.", {'a', "node-annotation"});
     args::Flag display(out_opts, "display", "Show the internal structures of a graph. Print to stderr the maximum"
-=======
-    args::Flag emit_node_annotation(out_opts, "node_annotation", "Emit node annotations for the graph in GFAv1 format.", {'a', "node-annotation"});
-    args::Flag display(out_opts, "display", "Show the internal structures of a graph. Print to stdout the maximum"
->>>>>>> cf6500c9
                                           " node identifier, the minimum node identifier, the nodes vector, the"
                                           " delete nodes bit vector and the path metadata, each in a separate"
                                           " line.", {'d', "display"});
