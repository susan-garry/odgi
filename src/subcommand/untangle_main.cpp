--- conflicted
+++ resolved
@@ -190,21 +190,6 @@
             algorithms::self_dotplot(graph, query);
         }
     } else {
-<<<<<<< HEAD
-        algorithms::untangle(graph,
-                             query_paths,
-                             target_paths,
-                             args::get(merge_dist),
-                             (_max_self_coverage ? args::get(_max_self_coverage) : 0),
-                             (_best_n_mappings ? args::get(_best_n_mappings) : 1),
-                             (_jaccard_threshold ? args::get(_jaccard_threshold) : 0.0),
-                             (_cut_every ? args::get(_cut_every) : 0),
-                             args::get(paf_output),
-                             args::get(input_cut_points),
-                             args::get(output_cut_points),
-                             num_threads,
-                             progress);
-=======
 		if (!_step_index) {
 			if (progress) {
 				std::cerr
@@ -242,7 +227,19 @@
 								 progress,
 								 step_index,paths);
 		}
->>>>>>> da10e076
+        algorithms::untangle(graph,
+                             query_paths,
+                             target_paths,
+                             args::get(merge_dist),
+                             (_max_self_coverage ? args::get(_max_self_coverage) : 0),
+                             (_best_n_mappings ? args::get(_best_n_mappings) : 1),
+                             (_jaccard_threshold ? args::get(_jaccard_threshold) : 0.0),
+                             (_cut_every ? args::get(_cut_every) : 0),
+                             args::get(paf_output),
+                             args::get(input_cut_points),
+                             args::get(output_cut_points),
+                             num_threads,
+                             progress);
     }
 
     return 0;
