--- conflicted
+++ resolved
@@ -186,7 +186,6 @@
             algorithms::self_dotplot(graph, query);
         }
     } else {
-<<<<<<< HEAD
 		if (!_step_index) {
 			if (progress) {
 				std::cerr
@@ -202,6 +201,7 @@
 								 (_max_self_coverage ? args::get(_max_self_coverage) : 0),
 								 (_best_n_mappings ? args::get(_best_n_mappings) : 1),
 								 (_jaccard_threshold ? args::get(_jaccard_threshold) : 0.0),
+								 (_cut_every ? args::get(_cut_every) : 0),
 								 args::get(paf_output),
 								 num_threads,
 								 progress,
@@ -217,24 +217,12 @@
 								 (_max_self_coverage ? args::get(_max_self_coverage) : 0),
 								 (_best_n_mappings ? args::get(_best_n_mappings) : 1),
 								 (_jaccard_threshold ? args::get(_jaccard_threshold) : 0.0),
+								 (_cut_every ? args::get(_cut_every) : 0),
 								 args::get(paf_output),
 								 num_threads,
 								 progress,
 								 step_index,paths);
 		}
-=======
-        algorithms::untangle(graph,
-                             query_paths,
-                             target_paths,
-                             args::get(merge_dist),
-                             (_max_self_coverage ? args::get(_max_self_coverage) : 0),
-                             (_best_n_mappings ? args::get(_best_n_mappings) : 1),
-                             (_jaccard_threshold ? args::get(_jaccard_threshold) : 0.0),
-                             (_cut_every ? args::get(_cut_every) : 0),
-                             args::get(paf_output),
-                             num_threads,
-                             progress);
->>>>>>> 9e9c4811
     }
 
     return 0;
