--- conflicted
+++ resolved
@@ -2,20 +2,12 @@
 .\"     Title: odgi viz
 .\"    Author: Erik Garrison, Andrea Guarracino
 .\" Generator: Asciidoctor 2.0.10
-<<<<<<< HEAD
-.\"      Date: 2021-03-16
-=======
 .\"      Date: 2021-03-17
->>>>>>> 7f45a4f1
 .\"    Manual: odgi viz
 .\"    Source: odgi v0.6.0
 .\"  Language: English
 .\"
-<<<<<<< HEAD
-.TH "ODGI_VIZ" "1" "2021-03-16" "odgi v0.6.0" "odgi viz"
-=======
 .TH "ODGI_VIZ" "1" "2021-03-17" "odgi v0.6.0" "odgi viz"
->>>>>>> 7f45a4f1
 .ie \n(.g .ds Aq \(aq
 .el       .ds Aq '
 .ss \n[.ss] 0
