'\" t
.\"     Title: odgi
.\"    Author: Erik Garrison
.\" Generator: Asciidoctor 2.0.10
<<<<<<< HEAD
.\"      Date: 2020-06-23
=======
.\"      Date: 2020-06-10
>>>>>>> c80e8c33
.\"    Manual: odgi
.\"    Source: odgi v0.4.1
.\"  Language: English
.\"
<<<<<<< HEAD
.TH "ODGI" "1" "2020-06-23" "odgi v0.4.1" "odgi"
=======
.TH "ODGI" "1" "2020-06-10" "odgi v0.4.1" "odgi"
>>>>>>> c80e8c33
.ie \n(.g .ds Aq \(aq
.el       .ds Aq '
.ss \n[.ss] 0
.nh
.ad l
.de URL
\fI\\$2\fP <\\$1>\\$3
..
.als MTO URL
.if \n[.g] \{\
.  mso www.tmac
.  am URL
.    ad l
.  .
.  am MTO
.    ad l
.  .
.  LINKSTYLE blue R < >
.\}
.SH "NAME"
odgi \- dynamic succinct variation graph tool
.SH "SYNOPSIS"
.sp
\fBodgi\fP build \-g graph.gfa \-o graph.og
.sp
\fBodgi\fP stats \-i graph.og \-S
.sp
\fBodgi\fP sort \-i graph.og \-o graph.sorted.og \-p bSnSnS
.sp
\fBodgi\fP view \-i graph.og \-g
.sp
\fBodgi\fP kmers \-i graph.og \-c \-k 23 \-e 34 \-D 50
.sp
\fBodgi\fP unitig \-i graph.og \-f \-t 1324 \-l 120
.sp
\fBodgi\fP viz \-i graph.og \-o graph.og.png \-x 1920 \-y 1080 \-R \-t 28
.sp
\fBodgi\fP paths \-i graph.og \-f
.sp
\fBodgi\fP prune \-i graph.og \-o graph.pruned.og \-c 3 \-C 345 \-T
.sp
\fBodgi\fP unchop \-i graph.og \-o graph.unchopped.og
.sp
\fBodgi\fP normalize \-i graph.og \-o graph.normalized.og \-I 100 \-d
.sp
\fBodgi\fP subset \-i graph.og \-o graph.subsetted.og \-n 1 \-t 28
.sp
\fBodgi\fP bin \-i graph.og \-j \-w 100 \-s \-g
.sp
\fBodgi\fP matrix \-i graph.og \-e \-d
.sp
\fBodgi\fP chop \-i graph.og \-o graph.choped.og \-c 1000
.sp
\fBodgi\fP groom \-i graph.og \-o graph.groomed.og
.sp
\fBodgi\fP layout \-i graph.og \-o graph.svg \-R 10 \-m 100
.sp
\fBodgi\fP break \-i graph.og \-o graph.broken.og \-s 100 \-d
.sp
\fBodgi\fP pathindex \-i graph.og \-o graph.xp
.sp
\fBodgi\fP panpos \-i graph.og \-p Chr1 \-n 4
.sp
\fBodgi\fP server \-i graph.og \-p 4000 \-ip 192.168.8.9
.sp
\fBodgi\fP test
.sp
\fBodgi\fP version
.SH "DESCRIPTION"
.sp
\fBodgi\fP, the \fBOptimized Dynamic (genome) Graph Interface\fP, links
a thrifty dynamic in\-memory variation graph data model to a set of algorithms designed for scalable sorting, pruning,
transformation, and visualization of very large \c
.URL "https://pangenome.github.io/" "genome graphs" "."
\fBodgi\fP includes
.URL "https://pangenome.github.io/odgi/odgipy.html" "python bindings"
that can be used to
\c
.URL "https://odgi.readthedocs.io/en/latest/rst/tutorial.html" "directly
interface with its data model" . This \fBodgi\fP manual provides detailed information about its features and subcommands, including examples.
.SH "COMMANDS"
.sp
Each command has its own man page which can be viewed using e.g. \fBman odgi_build.1\fP. Below we have a brief summary of syntax and subcommand description.
.sp
\fBodgi build\fP [\fB\-g, \-\-gfa\fP=\fIFILE\fP] [\fB\-o, \-\-out\fP=\fIFILE\fP] [\fIOPTION\fP]...
.br
The odgi build(1) command constructs a succinct variation graph from a GFA. Currently, only GFA1 is supported. For details of the format please see \c
.URL "https://github.com/GFA\-spec/GFA\-spec/blob/master/GFA1.md" "" "."
.sp
\fBodgi stats\fP [\fB\-i, \-\-idx\fP=\fIFILE\fP] [\fIOPTION\fP]...
.br
The odgi stats(1) command produces statistics of a variation graph. Among other metrics, it can calculate the #nodes, #edges, #paths and the total nucleotide length of the graph. Various histogram summary options complement the tool. If [\fB\-B, \-\-bed\-multicov\fP=\fIBED\fP] is set, the metrics will be produced for the intervals specified in the BED.
.sp
\fBodgi sort\fP [\fB\-i, \-\-idx\fP=\fIFILE\fP] [\fB\-o, \-\-out\fP=\fIFILE\fP] [\fIOPTION\fP]...
.br
The odgi sort(1) command sorts a succinct variation graph. Odgi sort offers a diverse palette of sorting algorithms to
determine the node order:
.sp
.RS 4
.ie n \{\
\h'-04'\(bu\h'+03'\c
.\}
.el \{\
.  sp -1
.  IP \(bu 2.3
.\}
A topological sort: A graph can be sorted via \c
.URL "https://en.wikipedia.org/wiki/Breadth\-first_search" "breadth\-first search (BFS)" " "
or
.URL "https://en.wikipedia.org/wiki/Depth\-first_search" "depth\-first search (DFS)" "."
Optionally,
a chunk size specifies how much of the graph to grab at once in each topological sorting phase. The sorting algorithm will continue the sort from the
next node in the prior graph order that has not been sorted, yet. The cycle breaking algorithm applies a DFS sort until
a cycle is found. We break and start a new DFS sort phase from where we stopped.
.RE
.sp
.RS 4
.ie n \{\
\h'-04'\(bu\h'+03'\c
.\}
.el \{\
.  sp -1
.  IP \(bu 2.3
.\}
A random sort: The graph is randomly sorted. The node order is randomly shuffled from \c
.URL "http://www.cplusplus.com/reference/random/mt19937/" "Mersenne Twister pseudo\-random" " "
generated numbers.
.RE
.sp
.RS 4
.ie n \{\
\h'-04'\(bu\h'+03'\c
.\}
.el \{\
.  sp -1
.  IP \(bu 2.3
.\}
A sparse matrix mondriaan sort: We can partition a hypergraph with integer weights and uniform hyperedge costs using the \c
.URL "http://www.staff.science.uu.nl/~bisse101/Mondriaan/" "Mondriaan" " "
partitioner.
.RE
.sp
.RS 4
.ie n \{\
\h'-04'\(bu\h'+03'\c
.\}
.el \{\
.  sp -1
.  IP \(bu 2.3
.\}
A 1D linear SGD sort: Odgi implements a 1D linear, variation graph adjusted, multi\-threaded version of the \c
.URL "https://arxiv.org/abs/1710.04626" "Graph Drawing
by Stochastic Gradient Descent"  algorithm. The force\-directed graph drawing algorithm minimizes the graph\(cqs energy function
or stress level. It applies stochastic gradient descent (SGD) to move a single pair of nodes at a time.
.RE
.sp
.RS 4
.ie n \{\
\h'-04'\(bu\h'+03'\c
.\}
.el \{\
.  sp -1
.  IP \(bu 2.3
.\}
An eades algorithmic sort: Use \c
.URL "http://www.it.usyd.edu.au/~pead6616/old_spring_paper.pdf" "Peter Eades\(aq heuristic for graph drawing" "."
.RE
.sp
Sorting the paths in a graph my refine the sorting process. For the users\(aq convenience, it is possible to specify a whole
pipeline of sorts within one parameter.
.sp
\fBodgi view\fP [\fB\-i, \-\-idx\fP=\fIFILE\fP] [\fIOPTION\fP]...
.br
The odgi view(1) command can convert a graph in odgi format to GFAv1. It can reveal a graph\(cqs internal structures for e.g. debugging processes.
.sp
\fBodgi kmers\fP [\fB\-i, \-\-idx\fP=\fIFILE\fP] [\fB\-c, \-\-stdout\fP] [\fIOPTION\fP]...
.br
Given a kmer length, the odgi kmers(1) command can emit all kmers. The output can be refined by setting the maximum number
of furcations at edges or by not considering nodes above a given node degree limit.
.sp
\fBodgi unitig\fP [\fB\-i, \-\-idx\fP=\fIFILE\fP] [\fIOPTION\fP]...
.br
The odgi unitig(1) command can print all unitigs of a given odgi graph to standard output in FASTA format. Unitigs can also be emitted
in a fixed sequence quality FASTQ format. Various parameters can refine the unitigs to print.
.sp
\fBodgi viz\fP [\fB\-i, \-\-idx\fP=\fIFILE\fP] [\fB\-o, \-\-out\fP=\fIFILE\fP] [\fIOPTION\fP]...
.br
The odgi viz(1) command can produce a linear, static visualization of an odgi variation graph. It aggregates the pangenome into bins
and directly renders a raster image. The binning level depends on the target width of the PNG to emit. Can be used to produce visualizations for gigabase scale pangenomes. For more information
about the binning process, please refer to odgi bin. If reverse coloring was selected, only
the bins with a reverse rate of at least 0.5 are colored. Currently, there is no parameter to color according to the
sequence coverage in bins available.
.sp
\fBodgi paths\fP [\fB\-i, \-\-idx\fP=\fIFILE\fP] [\fIOPTION\fP]...
.br
The odgi paths(1) command allows the investigation of paths of a given variation graph. It can calculate overlap statistics
of groupings of paths.
.sp
\fBodgi prune\fP [\fB\-i, \-\-idx\fP=\fIFILE\fP] [\fB\-o, \-\-out\fP=\fIFILE\fP] [\fIOPTION\fP]...
.br
The odgi prune(1) command can remove complex parts of a graph. One can drop paths, nodes by a certain kind of edge coverage,
edges and graph tips. Specifying a kmer length and a maximum number of furcations, the graph can be broken at edges not
fitting into these conditions.
.sp
\fBodgi unchop\fP [\fB\-i, \-\-idx\fP=\fIFILE\fP] [\fB\-o, \-\-out\fP=\fIFILE\fP] [\fIOPTION\fP]...
.br
The odgi unchop(1) command merges each unitig into a single node.
.sp
\fBodgi normalize\fP [\fB\-i, \-\-idx\fP=\fIFILE\fP] [\fB\-o, \-\-out\fP=\fIFILE\fP] [\fIOPTION\fP]...
.br
The odgi normalize(1) command unchops a given variation graph and simplifies redundant furcations.
.sp
\fBodgi subset\fP [\fB\-i, \-\-idx\fP=\fIFILE\fP] [\fB\-o, \-\-out\fP=\fIFILE\fP] [\fIOPTION\fP]...
.br
Extracting a node subset of a variation graph is the task of the odgi subset(1) command. Users can specify a node, a list of nodes
or a the context of which to generate a subset from.
.sp
\fBodgi matrix\fP [\fB\-i, \-\-idx\fP=\fIFILE\fP] [\fIOPTION\fP]...
.br
The odgi matrix(1) command generates a sparse matrix format out of the graph topology of a given variation graph.
.sp
\fBodgi bin\fP [\fB\-i, \-\-idx\fP=\fIFILE\fP] [\fIOPTION\fP]...
.br
The odgi bin(1) command bins a given variation graph. The pangenome sequence, the one\-time traversal of all nodes from smallest to
largest node identifier, can be summed up into bins of a specified size. For each bin, the path metainformation is summarized.
This enables a summarized view of gigabase scale graphs. Each step of a path is a bin and connected to its next bin via a link.
A link has a start bin identifier and an end bin identifier.
.br
The concept of odgi bin is also applied in odgi viz.
A demonstration of how the odgi bin JSON output can be used for an interactive visualization is realized in the \c
.URL "https://graph\-genome.github.io/" "Pantograph"
project. Per default, odgi bin writes the bins to stdout in a tab\-delimited format: \fBpath.name\fP, \fBpath.prefix\fP, \fBpath.suffix\fP,
\fBbin\fP (bin identifier), \fBmean.cov\fP (mean coverage of the path in this bin), \fBmean.inv\fP (mean inversion rate of this path in this bin),
\fBmean.pos\fP (mean nucleotide position of this path in this bin), \fBfirst.nucl\fP (first nucleotide position of this path in this bin),
\fBlast.nucl\fP (last nucleotide position of this path in this bin). These nucleotide ranges might span positions that are not present in the bin. Example:
A range of 1\-100 means that the first nucleotide has position 1 and the last has position 100, but nucleotide 45 could be located in
another bin. For an exact positional output, please specify [\fB\-j, \-\-json\fP].
.sp
\fBodgi chop\fP [\fB\-i, \-\-idx\fP=\fIFILE\fP] [\fB\-o, \-\-out\fP=\fIFILE\fP] [\fB\-c, \-\-chop\-to\fP=\fIN\fP] [\fIOPTION\fP]...
.br
The odgi chop(1) command chops long nodes into short ones while preserving the graph topology.
.sp
\fBodgi layout\fP [\fB\-i, \-\-idx\fP=\fIFILE\fP] [\fB\-o, \-\-out\fP=\fIFILE\fP] [\fIOPTION\fP]...
.br
The odgi layout(1) command draws 2D layouts of the graph using stochastic gradient descent (SGD). The input graph must be sorted
and id\-compacted. The algorithm itself is described in \c
.URL "https://arxiv.org/abs/1710.04626" "Graph Drawing by Stochastic Gradient Descent" "."
The force\-directed graph drawing algorithm minimizes the graph\(cqs energy function or stress level.
It applies SGD to move a single pair of nodes at a time. The rendered graph is written in SVG format.
.sp
\fBodgi flatten\fP [\fB\-i, \-\-idx\fP=\fIFILE\fP] [\fIOPTION\fP]...
.br
The odgi flatten(1) command projects the graph sequence and paths into FASTA and BED.
.sp
\fBodgi break\fP [\fB\-i, \-\-idx\fP=\fIFILE\fP] [\fB\-o, \-\-out\fP=\fIFILE\fP] [\fIOPTION\fP]...
.br
The odgi break(1) command finds cycles in a graph via \c
.URL "https://en.wikipedia.org/wiki/Breadth\-first_search" "breadth\-first search (BFS)" " "
and breaks them, also dropping
the graph\(cqs paths.
.sp
\fBodgi pathindex\fP [\fB\-i, \-\-idx\fP=\fIFILE\fP] [\fB\-o, \-\-out\fP=\fIFILE\fP] [\fIOPTION\fP]...
.br
The odgi pathindex(1) command generates a path index of a graph. It uses succinct data structures to encode the index.
The path index represents a subset of the features of a fully realized \c
.URL "https://github.com/vgteam/xg" "xg index" "."
Having a path index, we can use
odgi panpos to go from \fBpath:position\fP \(-> \fBpangenome:position\fP which is important when
navigating large graphs in an interactive manner like in the \c
.URL "https://graph\-genome.github.io/" "Pantograph" " "
project.
.sp
\fBodgi panpos\fP [\fB\-i, \-\-idx\fP=\fIFILE\fP] [\fB\-p, \-\-path\fP=\fISTRING\fP] [\fB\-n, \-\-nuc\-pos\fP=\fIN\fP] [\fIOPTION\fP]...
.br
The odgi panpos(1) command give a pangenome position for a given path and nucleotide position. It requires a path index,
which can be created with odgi pathindex. Going from \fBpath:position\fP \(-> \fBpangenome:position\fP is important when
navigating large graphs in an interactive manner like in the \c
.URL "https://graph\-genome.github.io/" "Pantograph" " "
project. All
input and output positions are 1\-based.
.sp
\fBodgi server\fP [\fB\-i, \-\-idx\fP=\fIFILE\fP] [\fB\-p, \-\-port\fP=\fIN\fP] [\fIOPTION\fP]...
.br
The odgi server(1) command starts an HTTP server with a given path index as input. The idea is that we can go from
\fBpath:position\fP \(-> \fBpangenome:position\fP via GET requests to the HTTP server. The server headers do not block cross origin requests.
Example GET request: \fI\c
.URL "http://localost:3000/path_name/nucleotide_position" "" "\fP."
.br
The required path index can be created with odgi pathindex. Going from \fBpath:position\fP \(-> \fBpangenome:position\fP is important when
navigating large graphs in an interactive manner like in the \c
.URL "https://graph\-genome.github.io/" "Pantograph" " "
project. All
input and output positions are 1\-based. If no IP address is specified, the server will run on localhost.
.sp
\fBodgi test\fP [<TEST NAME|PATTERN|TAGS> ...] [\fIOPTION\fP]...
.br
The odgi test(1) command starts all unit tests that are implemented in odgi. For targeted testing, a subset of tests can
be selected. odgi test(1) depends on \c
.URL "https://github.com/catchorg/Catch2" "Catch2" "."
In the default setting, all results are printed to stdout.
.sp
\fBodgi version\fP [\fIOPTION\fP]...
.br
The odgi version(1) command prints the current git version with tags and codename to stdout (like \fIv\-44\-g89d022b "back to old ABI"\fP). Optionally, only the release, version or codename can be printed.
.SH "BUGS"
.sp
Refer to the \fBodgi\fP issue tracker at \c
.URL "https://github.com/vgteam/odgi/issues" "" "."
.SH "AUTHORS"
.sp
Erik Garrison from the University of California Santa Cruz wrote the whole \fBodgi\fP tool. Simon Heumos from the Quantitative Biology Center Tübingen wrote \fBodgi pathindex\fP, \fBodgi panpos\fP, \fBodgi server\fP, and this documentation.
.SH "RESOURCES"
.sp
\fBProject web site:\fP \c
.URL "https://github.com/vgteam/odgi" "" ""
.sp
\fBGit source repository on GitHub:\fP \c
.URL "https://github.com/vgteam/odgi" "" ""
.sp
\fBGitHub organization:\fP \c
.URL "https://github.com/vgteam" "" ""
.sp
\fBDiscussion list / forum:\fP \c
.URL "https://github.com/vgteam/odgi/issues" "" ""
.SH "COPYING"
.sp
The MIT License (MIT)
.sp
Copyright (c) 2019 Erik Garrison
.sp
Permission is hereby granted, free of charge, to any person obtaining a copy of
this software and associated documentation files (the "Software"), to deal in
the Software without restriction, including without limitation the rights to
use, copy, modify, merge, publish, distribute, sublicense, and/or sell copies of
the Software, and to permit persons to whom the Software is furnished to do so,
subject to the following conditions:
.sp
The above copyright notice and this permission notice shall be included in all
copies or substantial portions of the Software.
.sp
THE SOFTWARE IS PROVIDED "AS IS", WITHOUT WARRANTY OF ANY KIND, EXPRESS OR
IMPLIED, INCLUDING BUT NOT LIMITED TO THE WARRANTIES OF MERCHANTABILITY, FITNESS
FOR A PARTICULAR PURPOSE AND NONINFRINGEMENT. IN NO EVENT SHALL THE AUTHORS OR
COPYRIGHT HOLDERS BE LIABLE FOR ANY CLAIM, DAMAGES OR OTHER LIABILITY, WHETHER
IN AN ACTION OF CONTRACT, TORT OR OTHERWISE, ARISING FROM, OUT OF OR IN
CONNECTION WITH THE SOFTWARE OR THE USE OR OTHER DEALINGS IN THE SOFTWARE.
.SH "AUTHOR"
.sp
Erik Garrison<|MERGE_RESOLUTION|>--- conflicted
+++ resolved
@@ -2,20 +2,12 @@
 .\"     Title: odgi
 .\"    Author: Erik Garrison
 .\" Generator: Asciidoctor 2.0.10
-<<<<<<< HEAD
 .\"      Date: 2020-06-23
-=======
-.\"      Date: 2020-06-10
->>>>>>> c80e8c33
 .\"    Manual: odgi
 .\"    Source: odgi v0.4.1
 .\"  Language: English
 .\"
-<<<<<<< HEAD
 .TH "ODGI" "1" "2020-06-23" "odgi v0.4.1" "odgi"
-=======
-.TH "ODGI" "1" "2020-06-10" "odgi v0.4.1" "odgi"
->>>>>>> c80e8c33
 .ie \n(.g .ds Aq \(aq
 .el       .ds Aq '
 .ss \n[.ss] 0
