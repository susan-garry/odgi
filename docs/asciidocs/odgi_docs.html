--- conflicted
+++ resolved
@@ -4492,11 +4492,7 @@
 </div>
 <div id="footer">
 <div id="footer-text">
-<<<<<<< HEAD
-Last updated 2021-03-16 21:38:09 +0100
-=======
 Last updated 2021-03-17 18:27:05 +0100
->>>>>>> 7f45a4f1
 </div>
 </div>
 </body>
